--- conflicted
+++ resolved
@@ -135,11 +135,7 @@
         self.input_caps_dims = input_shape[4]
         self.w = self.add_weight(
             name='w',
-<<<<<<< HEAD
-            shape=(1, self.p_num_caps, self.num_caps, self.dim_caps, self.p_dim_caps),
-=======
             shape=(1, self.input_caps, self.caps, self.caps_dims, self.input_caps_dims),
->>>>>>> d2d9b8a9
             dtype=tf.float32,
             initializer='random_normal'
         )
