import tensorflow as tf


def softmax(_logits, axis):
    return tf.exp(_logits) / tf.reduce_sum(tf.exp(_logits), axis, keepdims=True)


@tf.function(input_signature=(tf.TensorSpec(shape=(None, None, None), dtype=tf.float32),))
def norm(data):
<<<<<<< HEAD
    squared_norm = kb.sum(kb.square(data), axis=-1, keepdims=False)
    return kb.maximum(kb.sqrt(squared_norm), kb.epsilon())
=======
    e = 1e-24
    squared_sum = tf.reduce_sum(tf.square(data), axis=-1)
    return tf.sqrt(tf.maximum(squared_sum, e))
>>>>>>> e8d6d927


def squash(data, axis):
    """
    Normalize to unit vectors
    :param data: Tensor with rank >= 2
    :param axis: axis over which to squash
    :return:
    """
    e = 1e-24
    squared_sum = tf.reduce_sum(tf.square(data), axis=axis, keepdims=True)
    vec_norm = tf.sqrt(tf.maximum(squared_sum, e))
    return data * tf.square(vec_norm) / (1 + tf.square(vec_norm)) / vec_norm


@tf.function(input_signature=(tf.TensorSpec(shape=(None, None, None), dtype=tf.float32),))
def mask(inputs):
    """
    Mask data from all capsules except the most activated one, for each instance
    :param inputs: shape: (None, num_caps, dim_caps)
    :return:
    """
    norm_ = norm(inputs)  # shape: (None, num_caps)
    argmax = tf.argmax(norm_, axis=-1)  # shape: (None, )
    mask_ = tf.expand_dims(tf.one_hot(argmax, depth=norm_.shape[-1]), axis=-1)  # shape: (None, num_caps, 1)
    masked_input = tf.multiply(inputs, mask_)  # shape: (None, num_caps, dim_caps)
    return masked_input


@tf.function(input_signature=(tf.TensorSpec(shape=(None, None, None), dtype=tf.float32),))
def mask_cid(inputs):
    """
    Select most activated capsule from each instance and return it
    :param inputs: shape: (None, num_caps, dim_caps)
    :return:
    """
    norm_ = norm(inputs)  # shape: (None, num_caps)
    # build index of elements to collect
    i = tf.range(start=0, limit=tf.shape(inputs)[0], delta=1)  # shape: (None, )
    j = tf.argmax(norm_, axis=-1)  # shape: (None, )
    ij = tf.stack([i, tf.cast(j, tf.int32)], axis=1)
    # gather from index and return
    return tf.gather_nd(inputs, ij)<|MERGE_RESOLUTION|>--- conflicted
+++ resolved
@@ -7,14 +7,9 @@
 
 @tf.function(input_signature=(tf.TensorSpec(shape=(None, None, None), dtype=tf.float32),))
 def norm(data):
-<<<<<<< HEAD
-    squared_norm = kb.sum(kb.square(data), axis=-1, keepdims=False)
-    return kb.maximum(kb.sqrt(squared_norm), kb.epsilon())
-=======
     e = 1e-24
     squared_sum = tf.reduce_sum(tf.square(data), axis=-1)
     return tf.sqrt(tf.maximum(squared_sum, e))
->>>>>>> e8d6d927
 
 
 def squash(data, axis):
