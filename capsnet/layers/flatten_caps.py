import tensorflow as tf
from tensorflow import keras as k

from capsnet.nn import squash


class FlattenCaps(k.layers.Layer):
    def __init__(self, caps, trainable=True, name=None, dtype=None, dynamic=False, **kwargs):
        super(FlattenCaps, self).__init__(trainable, name, dtype, dynamic, **kwargs)
        self.caps = caps
        self.input_caps = ...
        self.input_caps_dims = ...
        self.w = ...

    def get_config(self):
        config = super().get_config().copy()
        config.update({
            'caps': self.caps,
        })
        return config

    def build(self, input_shape):
        # sanity check
        tf.assert_equal(input_shape.rank, 5, message=f'Expected Tensor of Rank = 5, Got Rank = {input_shape.rank}')
        # define capsule parameters
        self.input_caps = input_shape[1] * input_shape[2] * input_shape[3]
        self.input_caps_dims = input_shape[4]
        # define weights
        self.w = self.add_weight(
            name='w',
            shape=(1, self.caps, self.input_caps, 1),  # (1, c, c_in, 1)
            dtype=tf.float32,
            initializer=k.initializers.TruncatedNormal(),
        )
        self.built = True

    def call(self, inputs, **kwargs):
<<<<<<< HEAD
        inputs = tf.reshape(inputs, (-1, self.input_caps, 1, self.input_caps_dims))  # (b, c_in, 1, d)
        output = tf.reduce_sum(inputs * self.w, axis=-3)  # (b, c, d)
        return squash(output, axis=tf.constant([-1]))
=======
        inputs = tf.reshape(inputs, (-1, 1, self.input_caps, self.input_caps_dims))  # (b, 1, c_in, d)
        output = tf.reduce_sum(inputs * self.w, axis=-2)  # (b, c, 1, d)
        return squash(output, axis=-1)
>>>>>>> e8d6d927
<|MERGE_RESOLUTION|>--- conflicted
+++ resolved
@@ -35,12 +35,6 @@
         self.built = True
 
     def call(self, inputs, **kwargs):
-<<<<<<< HEAD
-        inputs = tf.reshape(inputs, (-1, self.input_caps, 1, self.input_caps_dims))  # (b, c_in, 1, d)
-        output = tf.reduce_sum(inputs * self.w, axis=-3)  # (b, c, d)
-        return squash(output, axis=tf.constant([-1]))
-=======
         inputs = tf.reshape(inputs, (-1, 1, self.input_caps, self.input_caps_dims))  # (b, 1, c_in, d)
         output = tf.reduce_sum(inputs * self.w, axis=-2)  # (b, c, 1, d)
-        return squash(output, axis=-1)
->>>>>>> e8d6d927
+        return squash(output, axis=-1)