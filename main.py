#!/usr/bin/env python3
import os
import sys

import numpy as np
import tensorflow as tf
from tensorflow import keras as k
from tensorflow.keras.datasets import mnist

from capsnet import losses, metrics
from functions import print_results
from models import mnist_model_original

# configuration
NUM_CLASSES = 10
SAVE_PATH = "best_weights.hdf5"

# error messages
USAGE_EXPR = "Usage: ./main [ train | test | demo ]"
ERR_FILE_NOT_FOUND = f"{SAVE_PATH} - file not found"

<<<<<<< HEAD
def safe_l2_norm(_data, axis=-1, keepdims=False):
    squared_norm = tf.reduce_sum(tf.square(_data), axis=axis, keepdims=keepdims)
    return tf.sqrt(squared_norm + k.backend.epsilon())


def max_mask(_data):
    """
    Mask data from all capsules except the most activated one, for each instance
    :param _data: shape: (None, num_caps, dim_caps)
    :return:
    """
    _norm = safe_l2_norm(_data, axis=-1)  # shape: (None, num_caps)
    _y_pred = tf.argmax(_norm, axis=-1)  # shape: (None, )
    _mask = tf.expand_dims(tf.one_hot(_y_pred, depth=_norm.shape[-1]), axis=-1)  # shape: (None, num_caps, 1)
    _masked = tf.multiply(_data, _mask)  # shape: (None, num_caps, dim_caps)
    return _masked


def create_capsnet_model(input_shape, name) -> k.Model:
    # input
    l1 = k.layers.Input(shape=input_shape, name='input')  # type: tf.Tensor
    # initial convolution
    l2 = k.layers.Conv2D(filters=256, kernel_size=(9, 9), strides=(1, 1), activation='relu', name='conv')(l1)  # type: tf.Tensor
    # layer to convert to capsule domain
    l3 = CapsConv2D(caps_filters=32, caps_dims=8, kernel_size=(9, 9), strides=(2, 2), activation='relu', name='conv_caps_2d')(l2)  # type: tf.Tensor
    # dense capsule layer with dynamic routing
    l4 = CapsDense(caps=10, caps_dims=16, routing_iter=3, name='dense_caps')(l3)  # type: tf.Tensor
    # decoder
    d0 = k.layers.Lambda(max_mask, name="masking")(l4)  # type: tf.Tensor
    d1 = k.layers.Flatten(name="flatten")(d0)  # type: k.layers.Layer
    d2 = k.layers.Dense(512, activation='relu', name="decoder_l1")(d1)  # type: tf.Tensor
    d3 = k.layers.Dense(1024, activation='relu', name="decoder_l2")(d2)  # type: tf.Tensor
    d4 = k.layers.Dense(tf.reduce_prod(input_shape), activation='sigmoid', name="decoder_l3")(d3)  # type: tf.Tensor
    # output layers
    margin = k.layers.Lambda(safe_l2_norm, name='margin')(l4)  # type: tf.Tensor
    reconstruction = k.layers.Reshape(input_shape, name='reconstruction')(d4)  # type: tf.Tensor
    # define the model
    return k.models.Model(inputs=l1, outputs=[margin, reconstruction], name=name)
=======
if __name__ == '__main__':
    # command-line arguments
    assert sys.argv == 2, USAGE_EXPR
    mode = sys.argv[1].strip().lower()
    assert mode in ["train", "test", "demo"], USAGE_EXPR
>>>>>>> c59b1105

    # set random seeds
    np.random.seed(42)
    tf.random.set_seed(42)

    # load data
    (x_train, y_train), (x_test, y_test) = mnist.load_data()

    # transform to trainable form
    x_train, x_test = x_train[..., np.newaxis] / 255.0, x_test[..., np.newaxis] / 255.0
    y_train, y_test = k.utils.to_categorical(y_train, NUM_CLASSES), k.utils.to_categorical(y_test, NUM_CLASSES)

    # configure model and print summary
    model = mnist_model_original(input_shape=x_train.shape[1:], name='mnist_capsnet')
    model.compile(optimizer='adam', loss=[losses.margin_loss, losses.reconstruction_loss], loss_weights=[1, 0],
                  metrics={'margin': metrics.accuracy})
    model.summary(line_length=120)

    if mode == "train":
        checkpoint = k.callbacks.ModelCheckpoint(SAVE_PATH, save_best_only=True)
        tb = k.callbacks.TensorBoard(histogram_freq=1)
        model.fit(x_train, [y_train, x_train], batch_size=50, epochs=5, validation_split=0.1, callbacks=[checkpoint, tb])

    if mode == "test":
        assert os.path.exists(SAVE_PATH), ERR_FILE_NOT_FOUND
        model.load_weights(SAVE_PATH)
        model.evaluate(x_test, [y_test, x_test])

    if mode == "demo":
        assert os.path.exists(SAVE_PATH), ERR_FILE_NOT_FOUND
        model.load_weights(SAVE_PATH)
        [y_pred, x_pred] = model.predict(x_test)
        print_results(x_test, x_pred, y_test, y_pred, samples=20, cols=5)<|MERGE_RESOLUTION|>--- conflicted
+++ resolved
@@ -19,52 +19,11 @@
 USAGE_EXPR = "Usage: ./main [ train | test | demo ]"
 ERR_FILE_NOT_FOUND = f"{SAVE_PATH} - file not found"
 
-<<<<<<< HEAD
-def safe_l2_norm(_data, axis=-1, keepdims=False):
-    squared_norm = tf.reduce_sum(tf.square(_data), axis=axis, keepdims=keepdims)
-    return tf.sqrt(squared_norm + k.backend.epsilon())
-
-
-def max_mask(_data):
-    """
-    Mask data from all capsules except the most activated one, for each instance
-    :param _data: shape: (None, num_caps, dim_caps)
-    :return:
-    """
-    _norm = safe_l2_norm(_data, axis=-1)  # shape: (None, num_caps)
-    _y_pred = tf.argmax(_norm, axis=-1)  # shape: (None, )
-    _mask = tf.expand_dims(tf.one_hot(_y_pred, depth=_norm.shape[-1]), axis=-1)  # shape: (None, num_caps, 1)
-    _masked = tf.multiply(_data, _mask)  # shape: (None, num_caps, dim_caps)
-    return _masked
-
-
-def create_capsnet_model(input_shape, name) -> k.Model:
-    # input
-    l1 = k.layers.Input(shape=input_shape, name='input')  # type: tf.Tensor
-    # initial convolution
-    l2 = k.layers.Conv2D(filters=256, kernel_size=(9, 9), strides=(1, 1), activation='relu', name='conv')(l1)  # type: tf.Tensor
-    # layer to convert to capsule domain
-    l3 = CapsConv2D(caps_filters=32, caps_dims=8, kernel_size=(9, 9), strides=(2, 2), activation='relu', name='conv_caps_2d')(l2)  # type: tf.Tensor
-    # dense capsule layer with dynamic routing
-    l4 = CapsDense(caps=10, caps_dims=16, routing_iter=3, name='dense_caps')(l3)  # type: tf.Tensor
-    # decoder
-    d0 = k.layers.Lambda(max_mask, name="masking")(l4)  # type: tf.Tensor
-    d1 = k.layers.Flatten(name="flatten")(d0)  # type: k.layers.Layer
-    d2 = k.layers.Dense(512, activation='relu', name="decoder_l1")(d1)  # type: tf.Tensor
-    d3 = k.layers.Dense(1024, activation='relu', name="decoder_l2")(d2)  # type: tf.Tensor
-    d4 = k.layers.Dense(tf.reduce_prod(input_shape), activation='sigmoid', name="decoder_l3")(d3)  # type: tf.Tensor
-    # output layers
-    margin = k.layers.Lambda(safe_l2_norm, name='margin')(l4)  # type: tf.Tensor
-    reconstruction = k.layers.Reshape(input_shape, name='reconstruction')(d4)  # type: tf.Tensor
-    # define the model
-    return k.models.Model(inputs=l1, outputs=[margin, reconstruction], name=name)
-=======
 if __name__ == '__main__':
     # command-line arguments
     assert sys.argv == 2, USAGE_EXPR
     mode = sys.argv[1].strip().lower()
     assert mode in ["train", "test", "demo"], USAGE_EXPR
->>>>>>> c59b1105
 
     # set random seeds
     np.random.seed(42)
